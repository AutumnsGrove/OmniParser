# Changelog

All notable changes to this project will be documented in this file.

The format is based on [Keep a Changelog](https://keepachangelog.com/en/1.0.0/),
and this project adheres to [Semantic Versioning](https://semver.org/spec/v2.0.0.html).

## [Unreleased]

### Added

- Add automated changelog generation with git-cliff
- Add release-please for automated version management
<<<<<<< HEAD
- **markdown**: Add MarkdownParser class
- **markdown**: Register MarkdownParser in parser registry
- **text**: Implement TextParser with encoding detection and chapter detection

### Fixed

- Update changelog workflow to use git-cliff-action v4
- Configure git-cliff to use prepend mode instead of regenerating changelog
- Remove conflicting OUTPUT env variable from git-cliff workflow
- **markdown**: Improve word counting, heading normalization, and image format detection
- **text**: Fix word count mismatch and implement PR review feedback

### Documentation

- Update CHANGELOG.md
- Add troubleshooting for changelog content loss and tag requirements
- Update CHANGELOG.md
- Update CHANGELOG.md
- Add comprehensive agent prompts for parallel parser development
- Update CHANGELOG.md
- Update CHANGELOG.md
- Update CHANGELOG.md
- Update CHANGELOG.md
- Update CHANGELOG.md
- Update CHANGELOG.md
- Update CHANGELOG.md

### Performance

- **markdown**: Add regex compilation optimization and metadata validation

### Testing

- **markdown**: Add test fixtures for markdown parser
- **markdown**: Add comprehensive unit tests for MarkdownParser
- **markdown**: Add integration tests for MarkdownParser

### Miscellaneous Tasks

- Move files and updated cliff.toml file

## [Unreleased]

### Added

- Add automated changelog generation with git-cliff
- Add release-please for automated version management
- **markdown**: Add MarkdownParser class
- **markdown**: Register MarkdownParser in parser registry
- **text**: Implement TextParser with encoding detection and chapter detection

### Fixed

- Update changelog workflow to use git-cliff-action v4
- Configure git-cliff to use prepend mode instead of regenerating changelog
- Remove conflicting OUTPUT env variable from git-cliff workflow
- **markdown**: Improve word counting, heading normalization, and image format detection
- **text**: Fix word count mismatch and implement PR review feedback

### Documentation

- Update CHANGELOG.md
- Add troubleshooting for changelog content loss and tag requirements
- Update CHANGELOG.md
- Update CHANGELOG.md
- Add comprehensive agent prompts for parallel parser development
- Update CHANGELOG.md
- Update CHANGELOG.md
- Update CHANGELOG.md
- Update CHANGELOG.md
- Update CHANGELOG.md
- Update CHANGELOG.md

### Testing

- **markdown**: Add test fixtures for markdown parser
- **markdown**: Add comprehensive unit tests for MarkdownParser
- **markdown**: Add integration tests for MarkdownParser

### Miscellaneous Tasks

- Move files and updated cliff.toml file

## [Unreleased]

### Added

- Add automated changelog generation with git-cliff
- Add release-please for automated version management
- **markdown**: Add MarkdownParser class
- **markdown**: Register MarkdownParser in parser registry

### Fixed

- Update changelog workflow to use git-cliff-action v4
- Configure git-cliff to use prepend mode instead of regenerating changelog
- Remove conflicting OUTPUT env variable from git-cliff workflow
- **markdown**: Improve word counting, heading normalization, and image format detection

### Documentation

- Update CHANGELOG.md
- Add troubleshooting for changelog content loss and tag requirements
- Update CHANGELOG.md
- Update CHANGELOG.md
- Add comprehensive agent prompts for parallel parser development
- Update CHANGELOG.md
- Update CHANGELOG.md

### Testing

- **markdown**: Add test fixtures for markdown parser
- **markdown**: Add comprehensive unit tests for MarkdownParser
- **markdown**: Add integration tests for MarkdownParser

### Miscellaneous Tasks

- Move files and updated cliff.toml file

## [Unreleased]

### Added

- Add automated changelog generation with git-cliff
- Add release-please for automated version management
- **markdown**: Add MarkdownParser class
- **markdown**: Register MarkdownParser in parser registry

### Fixed

- Update changelog workflow to use git-cliff-action v4
- Configure git-cliff to use prepend mode instead of regenerating changelog
- Remove conflicting OUTPUT env variable from git-cliff workflow

### Documentation

- Update CHANGELOG.md
- Add troubleshooting for changelog content loss and tag requirements
- Update CHANGELOG.md
- Update CHANGELOG.md
- Add comprehensive agent prompts for parallel parser development
- Update CHANGELOG.md

### Testing

- **markdown**: Add test fixtures for markdown parser
- **markdown**: Add comprehensive unit tests for MarkdownParser
- **markdown**: Add integration tests for MarkdownParser

### Miscellaneous Tasks

- Move files and updated cliff.toml file

## [Unreleased]

### Added

- Add automated changelog generation with git-cliff
- Add release-please for automated version management
=======
- Add DOCX parser implementation
>>>>>>> 5559c5b9
- **text**: Implement TextParser with encoding detection and chapter detection

### Fixed

- Update changelog workflow to use git-cliff-action v4
- Configure git-cliff to use prepend mode instead of regenerating changelog
- Remove conflicting OUTPUT env variable from git-cliff workflow
- Address PR review feedback for DOCX parser
- Final PR review fixes for production readiness
- **text**: Fix word count mismatch and implement PR review feedback
- Updated changelog workflow

### Documentation

- Update CHANGELOG.md
- Add troubleshooting for changelog content loss and tag requirements
- Update CHANGELOG.md
- Update CHANGELOG.md
- Add comprehensive agent prompts for parallel parser development
- Update CHANGELOG.md
- Update CHANGELOG.md
- Update CHANGELOG.md
- Update CHANGELOG.md
- Update CHANGELOG.md
- Update CHANGELOG.md
- Update CHANGELOG.md
- Update CHANGELOG.md

### Miscellaneous Tasks

- Move files and updated cliff.toml file

## [Unreleased]

### Added

- Add automated changelog generation with git-cliff
- Add release-please for automated version management
- Add DOCX parser implementation
- **text**: Implement TextParser with encoding detection and chapter detection

### Fixed

- Update changelog workflow to use git-cliff-action v4
- Configure git-cliff to use prepend mode instead of regenerating changelog
- Remove conflicting OUTPUT env variable from git-cliff workflow
- Address PR review feedback for DOCX parser
- Final PR review fixes for production readiness
- **text**: Fix word count mismatch and implement PR review feedback
- Updated changelog workflow

### Documentation

- Update CHANGELOG.md
- Add troubleshooting for changelog content loss and tag requirements
- Update CHANGELOG.md
- Update CHANGELOG.md
- Add comprehensive agent prompts for parallel parser development
- Update CHANGELOG.md
- Update CHANGELOG.md
- Update CHANGELOG.md
- Update CHANGELOG.md

### Miscellaneous Tasks

- Move files and updated cliff.toml file

## [Unreleased]

### Added

- Add automated changelog generation with git-cliff
- Add release-please for automated version management
- **text**: Implement TextParser with encoding detection and chapter detection

### Fixed

- Update changelog workflow to use git-cliff-action v4
- Configure git-cliff to use prepend mode instead of regenerating changelog
- Remove conflicting OUTPUT env variable from git-cliff workflow
- **text**: Fix word count mismatch and implement PR review feedback

### Documentation

- Update CHANGELOG.md
- Add troubleshooting for changelog content loss and tag requirements
- Update CHANGELOG.md
- Update CHANGELOG.md
- Add comprehensive agent prompts for parallel parser development
- Update CHANGELOG.md
- Update CHANGELOG.md
- Update CHANGELOG.md

### Miscellaneous Tasks

- Move files and updated cliff.toml file

## [Unreleased]

### Added

- Add automated changelog generation with git-cliff
- Add release-please for automated version management
- **text**: Implement TextParser with encoding detection and chapter detection

### Fixed

- Update changelog workflow to use git-cliff-action v4
- Configure git-cliff to use prepend mode instead of regenerating changelog
- Remove conflicting OUTPUT env variable from git-cliff workflow
- **text**: Fix word count mismatch and implement PR review feedback

### Documentation

- Update CHANGELOG.md
- Add troubleshooting for changelog content loss and tag requirements
- Update CHANGELOG.md
- Update CHANGELOG.md
- Add comprehensive agent prompts for parallel parser development
- Update CHANGELOG.md
- Update CHANGELOG.md

### Miscellaneous Tasks

- Move files and updated cliff.toml file

## [Unreleased]

### Added

- Add automated changelog generation with git-cliff
- Add release-please for automated version management
- Add DOCX parser implementation
- **text**: Implement TextParser with encoding detection and chapter detection

### Fixed

- Update changelog workflow to use git-cliff-action v4
- Configure git-cliff to use prepend mode instead of regenerating changelog
- Remove conflicting OUTPUT env variable from git-cliff workflow
- Address PR review feedback for DOCX parser

### Documentation

- Update CHANGELOG.md
- Add troubleshooting for changelog content loss and tag requirements
- Update CHANGELOG.md
- Update CHANGELOG.md
- Add comprehensive agent prompts for parallel parser development
- Update CHANGELOG.md
- Update CHANGELOG.md

### Miscellaneous Tasks

- Move files and updated cliff.toml file

## [Unreleased]

### Added

- Add automated changelog generation with git-cliff
- Add release-please for automated version management
- Add DOCX parser implementation

### Fixed

- Update changelog workflow to use git-cliff-action v4
- Configure git-cliff to use prepend mode instead of regenerating changelog
- Remove conflicting OUTPUT env variable from git-cliff workflow

### Documentation

- Update CHANGELOG.md
- Add troubleshooting for changelog content loss and tag requirements
- Update CHANGELOG.md
- Update CHANGELOG.md
- Add comprehensive agent prompts for parallel parser development
- Update CHANGELOG.md

### Miscellaneous Tasks

- Move files and updated cliff.toml file

## [Unreleased]

### Added

- Add automated changelog generation with git-cliff
- Add release-please for automated version management

### Fixed

- Update changelog workflow to use git-cliff-action v4
- Configure git-cliff to use prepend mode instead of regenerating changelog
- Remove conflicting OUTPUT env variable from git-cliff workflow

### Documentation

- Update CHANGELOG.md
- Add troubleshooting for changelog content loss and tag requirements
- Add comprehensive agent prompts for parallel parser development

### Miscellaneous Tasks

- Move files and updated cliff.toml file

## [0.1.0] - 2025-10-23

### Summary
First development release featuring a production-ready EPUB parser with comprehensive testing. This release establishes the foundation for OmniParser's universal document parsing platform with full EPUB support.

### Added - Phase 1: Planning & Research (2025-10-16)
- Complete project specification (36,000 words)
- Architecture planning with 16-phase implementation plan (40,000 words)
- Implementation reference guide (16,000 words)
- Architecture diagrams with 14 Mermaid visualizations (37,000 words)
- Git commit style guide and development standards
- Initial project structure and configuration

### Added - Phase 2.1: Foundation (2025-10-16)
- **Core Data Models** (318 lines in models.py):
  - `Document` - Universal document representation
  - `Chapter` - Chapter structure with position tracking
  - `Metadata` - Document metadata (Dublin Core fields)
  - `ImageReference` - Image tracking with format detection
  - `ProcessingInfo` - Parser execution metadata
  - Serialization methods: to_dict, from_dict, save_json, load_json

- **Exception Hierarchy** (145 lines in exceptions.py):
  - `OmniParserError` - Base exception
  - `UnsupportedFormatError` - Format not supported
  - `ParsingError` - Generic parsing error
  - `FileNotFoundError` - File not found
  - `InvalidFileError` - Invalid file format
  - `ExtractionError` - Content extraction failed

- **BaseParser Abstract Interface** (99 lines in base/base_parser.py):
  - Abstract base class for all parsers
  - Enforced API contract: parse(), supports_format()
  - Optional methods: extract_images(), clean_text()

- **Utility Modules** (445 lines total):
  - `format_detector.py` (68 lines) - Magic byte format detection
  - `html_extractor.py` (216 lines) - HTML to text conversion
  - `encoding.py` (74 lines) - Character encoding handling
  - `validators.py` (87 lines) - Input validation

- **Testing Infrastructure**:
  - 171 comprehensive unit tests (100% passing)
  - pytest fixtures for all models
  - Test coverage: 87% for foundation components

### Added - Phase 2.2: EPUB Parser (2025-10-20)
- **EPUBParser Implementation** (~1,030 lines in parsers/epub_parser.py):
  - TOC-based chapter detection (primary method)
  - Spine-based chapter fallback (for EPUBs without TOC)
  - Complete metadata extraction from OPF (Dublin Core fields)
  - HTML to Markdown text extraction
  - Image extraction with cleanup
  - Word count and reading time estimation
  - Position tracking for all content

- **Text Processing** (300 lines in processors/text_cleaner.py):
  - YAML-based cleaning pattern configuration
  - Pattern-based text normalization
  - Encoding fixes and whitespace handling
  - No TTS-specific features (clean separation)

- **Main API** (141 lines in parser.py):
  - `parse_document()` - Universal entry point
  - Automatic format detection
  - Parser routing by file type
  - Consistent error handling

- **Testing**:
  - 141 new EPUB parser tests
  - 342 total tests passing (100% success rate)
  - All code Black formatted and mypy strict mode compliant

### Added - Phase 2.3: Integration Testing & Validation (2025-10-20 to 2025-10-23)
- **Real EPUB Test Fixtures** (26MB total):
  - alice-in-wonderland.epub (189KB, 12 chapters, 11 images)
  - frankenstein.epub (476KB, 24 chapters)
  - jekyll-and-hyde.epub (305KB, 10 chapters)
  - moby-dick.epub (816KB, 135 chapters)
  - pride-and-prejudice.epub (24MB, 61 chapters)
  - All public domain from Project Gutenberg

- **Integration Tests** (221 lines in tests/integration/test_epub_parsing.py):
  - 15 integration tests with real EPUB files
  - End-to-end parsing validation
  - Document structure accuracy checks
  - Chapter boundary verification
  - Metadata completeness testing
  - Image extraction validation
  - Performance benchmarks

- **Demo Application** (213 lines in examples/epub_to_markdown.py):
  - Full EPUB to Markdown converter
  - YAML frontmatter with metadata
  - Auto-generated table of contents with anchor links
  - Chapter markers and structure preservation
  - Performance timing and statistics output
  - Comprehensive usage guide in examples/README.md

- **Persistent Image Extraction Feature**:
  - `image_output_dir` parameter for EPUBParser
  - Support for both temporary (default) and persistent directories
  - Obsidian-compatible markdown output
  - Relative image paths for portability
  - Preserves EPUB internal directory structure
  - Backward compatible with existing code

### Performance
- **Target exceeded by 20x**: Parses 5MB EPUB in ~0.25 seconds (vs 5s goal)
- Memory usage well under 500MB for large EPUBs (24MB test file)
- No crashes on malformed EPUBs
- Graceful error handling and informative error messages

### Testing
- **357 total tests** (100% passing)
  - 342 unit tests
  - 15 integration tests
- **>90% code coverage** for EPUB parser components
- **~4,755 lines** of test code
- Real-world validation with Project Gutenberg classics

### Documentation
- Complete architecture and planning documentation
- API documentation for all public classes and methods
- Usage examples and integration guide
- Troubleshooting and best practices
- Git commit style guide

### Technical Details
- **Production code**: ~2,543 lines
- **Test code**: ~4,755 lines
- **Python**: 3.10+ with full type hints
- **Code quality**: Black formatted, mypy strict mode
- **Dependencies**: 14 production dependencies (ebooklib, beautifulsoup4, lxml, ftfy, etc.)
- **License**: MIT

### Known Limitations
- Only EPUB format currently supported (PDF, DOCX, HTML planned for future releases)
- Dependencies for future parsers installed but not yet implemented
- Not yet published to PyPI (install from source)

### Notes for Developers
- Use UV for package management: `uv sync`
- Run tests: `uv run pytest`
- Format code: `uv run black .`
- Type check: `uv run mypy src/`

---

## [Unreleased]

### Planned for Future Releases
- v0.2.1: PDF parser implementation (Phase 2.4)
- v0.3.0: DOCX parser implementation (Phase 2.5)
- v0.4.0: HTML/URL parser implementation (Phase 2.5)
- v0.5.0: Markdown and Text parsers (Phase 2.6)
- v1.0.0: Multi-format release with 3+ parsers, PyPI publication<|MERGE_RESOLUTION|>--- conflicted
+++ resolved
@@ -11,7 +11,6 @@
 
 - Add automated changelog generation with git-cliff
 - Add release-please for automated version management
-<<<<<<< HEAD
 - **markdown**: Add MarkdownParser class
 - **markdown**: Register MarkdownParser in parser registry
 - **text**: Implement TextParser with encoding detection and chapter detection
@@ -171,9 +170,7 @@
 
 - Add automated changelog generation with git-cliff
 - Add release-please for automated version management
-=======
 - Add DOCX parser implementation
->>>>>>> 5559c5b9
 - **text**: Implement TextParser with encoding detection and chapter detection
 
 ### Fixed
