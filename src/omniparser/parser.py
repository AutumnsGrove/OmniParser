--- conflicted
+++ resolved
@@ -13,13 +13,10 @@
 from .models import Document
 from .parsers.epub_parser import EPUBParser
 from .parsers.html_parser import HTMLParser
-<<<<<<< HEAD
 from .parsers.pdf_parser import PDFParser
-=======
 from .parsers.markdown_parser import MarkdownParser
 from .parsers.docx_parser import DOCXParser
 from .parsers.text_parser import TextParser
->>>>>>> 3dbb2400
 
 logger = logging.getLogger(__name__)
 
@@ -33,18 +30,15 @@
     Currently supported formats:
     - EPUB (.epub)
     - HTML (.html, .htm) - local files and URLs
-<<<<<<< HEAD
     - PDF (.pdf)
 
     Future support planned for:
     - DOCX (.docx)
-=======
     - DOCX (.docx)
     - Text (.txt, or no extension)
 
     Future support planned for:
     - PDF (.pdf)
->>>>>>> 3dbb2400
     - Markdown (.md)
 
     Args:
@@ -144,12 +138,9 @@
     else:
         raise UnsupportedFormatError(
             f"Unsupported file format: {file_extension}. "
-<<<<<<< HEAD
             f"Supported formats: .epub, .pdf, .html, .htm (more coming soon)"
-=======
             f"Supported formats: .epub, .html, .htm, .docx (more coming soon)"
             f"Supported formats: .epub, .html, .htm, .txt (more coming soon)"
->>>>>>> 3dbb2400
         )
 
 
@@ -157,9 +148,7 @@
     """Get list of currently supported file formats.
 
     Returns:
-<<<<<<< HEAD
         List of file extensions (e.g., ['.epub', '.pdf', '.html', '.htm']).
-=======
         List of file extensions (e.g., ['.epub', '.html', '.htm', '.md', '.markdown']).
     """
     return [".epub", ".html", ".htm", ".md", ".markdown"]
@@ -167,7 +156,6 @@
     """
     return [".epub", ".html", ".htm", ".docx"]
         List of file extensions (e.g., ['.epub', '.html', '.htm', '.txt']).
->>>>>>> 3dbb2400
     """
     return [".epub", ".pdf", ".html", ".htm"]
 
