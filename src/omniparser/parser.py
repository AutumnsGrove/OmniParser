"""
Main parser module for OmniParser.

Provides the public parse_document() function that automatically detects
file formats and routes to appropriate parsers.
"""

import logging
from pathlib import Path
from typing import Any, Dict, Optional

from .exceptions import UnsupportedFormatError, FileReadError
from .models import Document
from .parsers.epub_parser import EPUBParser
from .parsers.html_parser import HTMLParser
<<<<<<< HEAD
from .parsers.markdown_parser import MarkdownParser
=======
from .parsers.docx_parser import DOCXParser
>>>>>>> 5559c5b9
from .parsers.text_parser import TextParser

logger = logging.getLogger(__name__)


def parse_document(
    file_path: str | Path, options: Optional[Dict[str, Any]] = None
) -> Document:
    """Parse a document file or URL and return a universal Document object.

    Automatically detects the file format and routes to the appropriate parser.
    Currently supported formats:
    - EPUB (.epub)
    - HTML (.html, .htm) - local files and URLs
    - DOCX (.docx)
    - Text (.txt, or no extension)

    Future support planned for:
    - PDF (.pdf)
    - Markdown (.md)

    Args:
        file_path: Path to file to parse, or URL string (string or Path object).
        options: Optional parser configuration dict. Options vary by format.
            Common options:
            - extract_images (bool): Extract images. Default: True
            - image_output_dir (str|Path): Directory to save extracted images.
              If None, images are saved to temp directory. Default: None
            - clean_text (bool): Apply text cleaning. Default: True
            - detect_chapters (bool): Detect chapter structure. Default: True

            HTML-specific options:
            - timeout (int): URL fetch timeout in seconds. Default: 10
            - min_chapter_level (int): Minimum heading level for chapters. Default: 1
            - max_chapter_level (int): Maximum heading level for chapters. Default: 2

    Returns:
        Document object with parsed content, chapters, images, and metadata.

    Raises:
        FileReadError: If file cannot be read.
        UnsupportedFormatError: If file format is not supported.
        ParsingError: If parsing fails.

    Example:
        >>> from omniparser import parse_document
        >>> doc = parse_document("book.epub")
        >>> print(f"Title: {doc.metadata.title}")
        >>> print(f"Chapters: {len(doc.chapters)}")
        >>> print(f"Word count: {doc.word_count}")
    """
    # Check if it's a URL (for HTML parser)
    is_url = isinstance(file_path, str) and (
        file_path.startswith("http://") or file_path.startswith("https://")
    )

    if is_url:
        # URL parsing (HTML only)
        logger.info(f"Parsing URL: {file_path}")
        parser = HTMLParser(options)
        return parser.parse(file_path)

    # Convert to Path object if string
    if isinstance(file_path, str):
        file_path = Path(file_path)

    # Validate file exists
    if not file_path.exists():
        raise FileReadError(f"File not found: {file_path}")

    if not file_path.is_file():
        raise FileReadError(f"Not a file: {file_path}")

    # Detect format and route to appropriate parser
    file_extension = file_path.suffix.lower()

    logger.info(f"Parsing file: {file_path} (format: {file_extension})")

    # EPUB format
    if file_extension in [".epub"]:
        epub_parser = EPUBParser(options)
        return epub_parser.parse(file_path)

    # PDF format (not yet implemented)
    elif file_extension in [".pdf"]:
        raise UnsupportedFormatError(
            f"PDF format not yet implemented. Coming in future version."
        )

    # DOCX format
    elif file_extension in [".docx"]:
        docx_parser = DOCXParser(options)
        return docx_parser.parse(file_path)

    # HTML format
    elif file_extension in [".html", ".htm"]:
        html_parser = HTMLParser(options)
        return html_parser.parse(file_path)

    # Markdown format
    elif file_extension in [".md", ".markdown"]:
        markdown_parser = MarkdownParser(options)
        return markdown_parser.parse(file_path)

    # Text format
    elif file_extension in [".txt", ""]:
        text_parser = TextParser(options)
        return text_parser.parse(file_path)

    # Unknown format
    else:
        raise UnsupportedFormatError(
            f"Unsupported file format: {file_extension}. "
            f"Supported formats: .epub, .html, .htm, .docx (more coming soon)"
            f"Supported formats: .epub, .html, .htm, .txt (more coming soon)"
        )


def get_supported_formats() -> list[str]:
    """Get list of currently supported file formats.

    Returns:
<<<<<<< HEAD
        List of file extensions (e.g., ['.epub', '.html', '.htm', '.md', '.markdown']).
    """
    return [".epub", ".html", ".htm", ".md", ".markdown"]
=======
        List of file extensions (e.g., ['.epub', '.html', '.htm', '.docx']).
    """
    return [".epub", ".html", ".htm", ".docx"]
>>>>>>> 5559c5b9
        List of file extensions (e.g., ['.epub', '.html', '.htm', '.txt']).
    """
    return [".epub", ".html", ".htm", ".txt", ""]


def is_format_supported(file_path: str | Path) -> bool:
    """Check if a file format is supported.

    Args:
        file_path: Path to check (string or Path object).

    Returns:
        True if format is supported, False otherwise.
    """
    if isinstance(file_path, str):
        file_path = Path(file_path)

    extension = file_path.suffix.lower()
    return extension in get_supported_formats()<|MERGE_RESOLUTION|>--- conflicted
+++ resolved
@@ -13,11 +13,8 @@
 from .models import Document
 from .parsers.epub_parser import EPUBParser
 from .parsers.html_parser import HTMLParser
-<<<<<<< HEAD
 from .parsers.markdown_parser import MarkdownParser
-=======
 from .parsers.docx_parser import DOCXParser
->>>>>>> 5559c5b9
 from .parsers.text_parser import TextParser
 
 logger = logging.getLogger(__name__)
@@ -140,15 +137,12 @@
     """Get list of currently supported file formats.
 
     Returns:
-<<<<<<< HEAD
         List of file extensions (e.g., ['.epub', '.html', '.htm', '.md', '.markdown']).
     """
     return [".epub", ".html", ".htm", ".md", ".markdown"]
-=======
         List of file extensions (e.g., ['.epub', '.html', '.htm', '.docx']).
     """
     return [".epub", ".html", ".htm", ".docx"]
->>>>>>> 5559c5b9
         List of file extensions (e.g., ['.epub', '.html', '.htm', '.txt']).
     """
     return [".epub", ".html", ".htm", ".txt", ""]
