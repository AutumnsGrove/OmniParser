"""
OmniParser - Universal Document Parser

A Python library for parsing various document formats (EPUB, PDF, DOCX, HTML,
Markdown, Text) into a unified Document structure.

Example:
    >>> from omniparser import parse_document
    >>> doc = parse_document("book.epub")
    >>> print(doc.metadata.title)
    >>> for chapter in doc.chapters:
    ...     print(chapter.title)
"""

# Main API
from .parser import parse_document, get_supported_formats, is_format_supported

# Data models (for type hints and advanced usage)
from .models import Document, Chapter, Metadata, ImageReference, ProcessingInfo

# Exceptions (for error handling)
from .exceptions import (
    OmniparserError,
    UnsupportedFormatError,
    ParsingError,
    FileReadError,
    NetworkError,
    ValidationError,
)

# Parsers (for advanced usage - users can instantiate directly if needed)
from .parsers.epub_parser import EPUBParser
from .parsers.html_parser import HTMLParser
<<<<<<< HEAD
from .parsers.markdown_parser import MarkdownParser
=======
from .parsers.docx_parser import DOCXParser
>>>>>>> 5559c5b9
from .parsers.text_parser import TextParser

# Version
__version__ = "1.0.0"

# Public API
__all__ = [
    # Main functions
    "parse_document",
    "get_supported_formats",
    "is_format_supported",
    # Models
    "Document",
    "Chapter",
    "Metadata",
    "ImageReference",
    "ProcessingInfo",
    # Exceptions
    "OmniparserError",
    "UnsupportedFormatError",
    "ParsingError",
    "FileReadError",
    "NetworkError",
    "ValidationError",
    # Parsers
    "EPUBParser",
    "HTMLParser",
<<<<<<< HEAD
    "MarkdownParser",
=======
    "DOCXParser",
>>>>>>> 5559c5b9
    "TextParser",
    # Version
    "__version__",
]<|MERGE_RESOLUTION|>--- conflicted
+++ resolved
@@ -31,11 +31,8 @@
 # Parsers (for advanced usage - users can instantiate directly if needed)
 from .parsers.epub_parser import EPUBParser
 from .parsers.html_parser import HTMLParser
-<<<<<<< HEAD
 from .parsers.markdown_parser import MarkdownParser
-=======
 from .parsers.docx_parser import DOCXParser
->>>>>>> 5559c5b9
 from .parsers.text_parser import TextParser
 
 # Version
@@ -63,11 +60,8 @@
     # Parsers
     "EPUBParser",
     "HTMLParser",
-<<<<<<< HEAD
     "MarkdownParser",
-=======
     "DOCXParser",
->>>>>>> 5559c5b9
     "TextParser",
     # Version
     "__version__",
